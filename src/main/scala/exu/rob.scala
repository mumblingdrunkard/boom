--- conflicted
+++ resolved
@@ -58,18 +58,13 @@
    val enq_partial_stall= Input(Bool()) // we're dispatching only a partial packet,
                                         // and stalling on the rest of it (don't
                                       // advance the tail ptr)
-<<<<<<< HEAD
+
    val enq_new_packet    = Input(Bool()) // we're dispatching the first (and perhaps only) part of a dispatch packet.
 
    val curr_rob_tail_idx = Output(UInt(ROB_ADDR_SZ.W))
    // For the PNR we send the idx instead of the row addr
    // because otherwise partial rows stall the PNR
    val curr_rob_pnr_idx  = Output(UInt(ROB_ADDR_SZ.W))
-=======
-   val enq_new_packet   = Input(Bool()) // we're dispatching the first (and perhaps only) part of a dispatch packet.
-   val curr_rob_tail    = Output(UInt(ROB_ADDR_SZ.W))
-   val rob_pnr_idx      = Output(UInt(ROB_ADDR_SZ.W))
->>>>>>> 611a3c95
 
    // Handle Branch Misspeculations
    val brinfo = Input(new BrResolutionInfo())
@@ -237,40 +232,26 @@
    val rob_state = RegInit(s_reset)
 
    //commit entries at the head, and unwind exceptions from the tail
-<<<<<<< HEAD
    val rob_head     = RegInit(0.U(log2Ceil(NUM_ROB_ROWS).W))
+   val rob_head_idx = rob_head << log2Ceil(width).U
+
    val rob_tail     = RegInit(0.U(log2Ceil(NUM_ROB_ROWS).W))
    val rob_tail_lsb = RegInit(0.U((1 max log2Ceil(width)).W))
    val rob_tail_idx = if (width == 1) rob_tail else Cat(rob_tail, rob_tail_lsb)
+
    val rob_pnr      = RegInit(0.U(log2Ceil(NUM_ROB_ROWS).W))
    val rob_pnr_lsb  = RegInit(0.U((1 max log2Ceil(width)).W))
    val rob_pnr_idx  = if (width == 1) rob_pnr  else Cat(rob_pnr , rob_pnr_lsb)
 
-=======
-   val rob_head     = RegInit(0.U(log2Ceil(num_rob_rows).W))
-   val rob_tail     = RegInit(0.U(log2Ceil(num_rob_rows).W))
-   val rob_pnr      = RegInit(0.U(log2Ceil(num_rob_rows).W))
-   val rob_pnr_bank = if (width > 1) RegInit(0.U(log2Ceil(width).W)) else 0.U
-
-   val rob_head_idx = rob_head << log2Ceil(width).U
-   val rob_tail_idx = rob_tail << log2Ceil(width).U
-   val rob_pnr_idx  = if (width > 1) Cat(rob_pnr, rob_pnr_bank) else rob_pnr
-   chisel3.experimental.dontTouch(rob_pnr_idx)
-   io.rob_pnr_idx := rob_pnr_idx
-
-   val maybe_full = RegInit(false.B)
-   val full = Wire(Bool())
-   val empty = Wire(Bool())
->>>>>>> 611a3c95
+   val maybe_full   = RegInit(false.B)
+   val full         = Wire(Bool())
+   val empty        = Wire(Bool())
 
    val will_commit         = Wire(Vec(width, Bool()))
    val can_commit          = Wire(Vec(width, Bool()))
    val can_throw_exception = Wire(Vec(width, Bool()))
-<<<<<<< HEAD
-   val rob_pnr_safe        = Wire(Vec(width, Bool())) // are the instructions at the pnr head safe?
-=======
-   val pnr_unsafe          = Wire(Vec(width, Bool())) // are the instructions at the pnr unsafe?
->>>>>>> 611a3c95
+
+   val rob_pnr_unsafe      = Wire(Vec(width, Bool())) // are the instructions at the pnr unsafe?
    val rob_head_vals       = Wire(Vec(width, Bool())) // are the instructions at the head valid?
    val rob_tail_vals       = Wire(Vec(width, Bool())) // are the instructions at the tail valid? (to track partial row dispatches)
    val rob_head_is_store   = Wire(Vec(width, Bool()))
@@ -318,28 +299,19 @@
    // **************************************************************************
 
    // Contains all information the PNR needs to find the oldest instruction which can't be safely speculated past.
-   val rob_unsafe_masked = WireInit(VecInit(Seq.fill(num_rob_rows << log2Ceil(width)){false.B}))
+   val rob_unsafe_masked = WireInit(VecInit(Seq.fill(NUM_ROB_ROWS << log2Ceil(width)){false.B}))
 
    for (w <- 0 until width)
    {
       def MatchBank(bank_idx: UInt): Bool = (bank_idx === w.U)
 
       // one bank
-<<<<<<< HEAD
       val rob_val       = RegInit(VecInit(Seq.fill(NUM_ROB_ROWS){false.B}))
       val rob_bsy       = Mem(NUM_ROB_ROWS, Bool())
-      val rob_safe      = Mem(NUM_ROB_ROWS, Bool())
+      val rob_unsafe    = Mem(NUM_ROB_ROWS, Bool())
       val rob_uop       = Reg(Vec(NUM_ROB_ROWS, new MicroOp()))
       val rob_exception = Mem(NUM_ROB_ROWS, Bool())
       val rob_fflags    = Mem(NUM_ROB_ROWS, Bits(freechips.rocketchip.tile.FPConstants.FLAGS_SZ.W))
-=======
-      val rob_val       = RegInit(VecInit(Seq.fill(num_rob_rows){false.B}))
-      val rob_bsy       = Mem(num_rob_rows, Bool())
-      val rob_unsafe    = Mem(num_rob_rows, Bool())
-      val rob_uop       = Reg(Vec(num_rob_rows, new MicroOp()))
-      val rob_exception = Mem(num_rob_rows, Bool())
-      val rob_fflags    = Mem(num_rob_rows, Bits(freechips.rocketchip.tile.FPConstants.FLAGS_SZ.W))
->>>>>>> 611a3c95
 
       //-----------------------------------------------
       // Dispatch: Add Entry to ROB
@@ -347,18 +319,9 @@
       when (io.enq_valids(w))
       {
          rob_val(rob_tail)       := true.B
-<<<<<<< HEAD
-         // List of cases in which the uop starts unbusy
-         // TODO: List this in a more sensible way somehow?
-         rob_bsy(rob_tail)       := !(io.enq_uops(w).is_fence ||
-                                      io.enq_uops(w).is_fencei ||
-                                      (io.enq_uops(w).uopc === uopROCC && io.enq_uops(w).dst_rtype === RT_X))
-         rob_safe(rob_tail)      := !io.enq_uops(w).may_xcpt && !io.enq_uops(w).exception
-=======
          rob_bsy(rob_tail)       := !io.enq_uops(w).is_fence &&
                                     !(io.enq_uops(w).is_fencei)
          rob_unsafe(rob_tail)    := io.enq_uops(w).unsafe
->>>>>>> 611a3c95
          rob_uop(rob_tail)       := io.enq_uops(w)
          rob_exception(rob_tail) := io.enq_uops(w).exception
          rob_fflags(rob_tail)    := 0.U
@@ -473,20 +436,7 @@
       val rbk_row = rob_state === s_rollback && !full
 
       // Can this instruction commit? (the check for exceptions/rob_state happens later).
-<<<<<<< HEAD
-      can_commit(w)   := rob_val(rob_head) && !(rob_bsy(rob_head)) && !io.csr_stall
-
-      // If the PNR is at the tail, we could be in a partially enqueued row,
-      //  so block the pointer from moving past invalid entries when enq_stall
-      // If the PNR is at the head, we could be in a partially committing row,
-      //  so move the pointer ahead past invalid entries
-      // Handle both cases here
-      rob_pnr_safe(w) := Mux((rob_pnr === rob_tail) && io.enq_partial_stall,
-         rob_val(rob_pnr) && rob_safe(rob_pnr) && !rob_exception(rob_pnr),
-         !rob_val(rob_pnr) || (rob_safe(rob_pnr) && !rob_exception(rob_pnr)))
-=======
       can_commit(w) := rob_val(rob_head) && !(rob_bsy(rob_head)) && !io.csr_stall
->>>>>>> 611a3c95
 
       val com_idx = Wire(UInt())
       com_idx := rob_head
@@ -562,11 +512,11 @@
 
       //------------------------------------------------
       // Invalid entries are safe; thrown exceptions are unsafe.
-      for (i <- 0 until num_rob_rows) {
+      for (i <- 0 until NUM_ROB_ROWS) {
          rob_unsafe_masked((i << log2Ceil(width)) + w) := rob_val(i) && (rob_unsafe(i) || rob_exception(i))
       }
       // Read unsafe status of PNR row.
-      pnr_unsafe(w) := rob_unsafe_masked(rob_pnr << log2Ceil(width) + w)
+      rob_pnr_unsafe(w) := rob_unsafe_masked(rob_pnr << log2Ceil(width) + w)
 
       // -----------------------------------------------
       // debugging write ports that should not be synthesized
@@ -736,10 +686,10 @@
          val load_is_older =
             (io.lxcpt.valid && !io.bxcpt.valid) ||
             (io.lxcpt.valid && io.bxcpt.valid &&
-            IsOlder(io.lxcpt.bits.uop.rob_idx, io.bxcpt.bits.uop.rob_idx, rob_head_idx))
+            IsOlder(io.lxcpt.bits.uop.rob_idx, io.bxcpt.bits.uop.rob_idx, rob_tail_idx))
          val new_xcpt_uop = Mux(load_is_older, io.lxcpt.bits.uop, io.bxcpt.bits.uop)
 
-         when (!r_xcpt_val || IsOlder(new_xcpt_uop.rob_idx, r_xcpt_uop.rob_idx, rob_head_idx))
+         when (!r_xcpt_val || IsOlder(new_xcpt_uop.rob_idx, r_xcpt_uop.rob_idx, rob_tail_idx))
          {
             r_xcpt_val              := true.B
             next_xcpt_uop           := new_xcpt_uop
@@ -805,35 +755,7 @@
 
    when (finished_committing_row)
    {
-<<<<<<< HEAD
       rob_head := WrapInc(rob_head, NUM_ROB_ROWS)
-   }
-   assert(!(rob_head === WrapInc(rob_pnr, NUM_ROB_ROWS) && rob_pnr =/= rob_tail),
-      "ROB head overran the PNR head!")
-   // -----------------------------------------------
-   // ROB PNR Head Logic
-
-   val pnr_safe_to_advance_row =
-      rob_pnr =/= rob_tail &&
-      rob_pnr_safe.reduce(_&&_) &&
-      (rob_state === s_normal || rob_state === s_wait_till_empty) &&
-      !exception_thrown
-   val pnr_safe_to_advance_entry =
-      rob_pnr_safe(rob_pnr_lsb) &&
-      (rob_state === s_normal || rob_state === s_wait_till_empty) &&
-      !exception_thrown
-   // We advance the PNR by a row
-   when (pnr_safe_to_advance_row)
-   {
-      rob_pnr     := WrapInc(rob_pnr, NUM_ROB_ROWS)
-      rob_pnr_lsb := 0.U
-   }
-      // If the ROB row is partially valid, we advance the LSB
-      .elsewhen (pnr_safe_to_advance_entry)
-   {
-      rob_pnr_lsb := rob_pnr_lsb + 1.U
-=======
-      rob_head := WrapInc(rob_head, num_rob_rows)
       rob_deq := true.B
    }
 
@@ -852,27 +774,26 @@
                                  rob_tail << log2Ceil(width) | PriorityEncoder(~rob_head_vals.asUInt))
       rob_pnr := next_rob_pnr_idx >> log2Ceil(width)
       if (width > 1)
-         rob_pnr_bank := next_rob_pnr_idx(log2Ceil(width)-1, 0)
+         rob_pnr_lsb := next_rob_pnr_idx(log2Ceil(width)-1, 0)
    }
    else
    {
-      val do_inc_pnr = !pnr_unsafe.reduce(_||_) && rob_pnr =/= rob_tail
+      val do_inc_pnr = !rob_pnr_unsafe.reduce(_||_) && rob_pnr =/= rob_tail
       val pnr_at_tail = rob_pnr === rob_tail
-      rob_pnr := Mux(do_inc_pnr, WrapInc(rob_pnr, num_rob_rows), rob_pnr)
+      rob_pnr := Mux(do_inc_pnr, WrapInc(rob_pnr, NUM_ROB_ROWS), rob_pnr)
       if (width > 1)
-         rob_pnr_bank := Mux(do_inc_pnr,
+         rob_pnr_lsb := Mux(do_inc_pnr,
                            0.U,
                          Mux(pnr_at_tail,
                             PriorityEncoder(~rob_head_vals.asUInt),
-                          PriorityEncoder(pnr_unsafe.asUInt)))
->>>>>>> 611a3c95
+                          PriorityEncoder(rob_pnr_unsafe.asUInt)))
    }
 
    // Head overrunning PNR likely means an entry hasn't been marked as safe when it should have been.
    assert(!IsOlder(rob_pnr, rob_head, rob_tail) || rob_pnr === rob_tail)
 
    // PNR overrunning tail likely means an entry has been marked as safe when it shouldn't have been.
-   assert(!IsOlder(rob_tail, rob_pnr, rob_head) || full)
+   assert(!IsOlder(rob_tail, rob_pnr, rob_tail) || full)
 
    // -----------------------------------------------
    // ROB Tail Logic
@@ -881,13 +802,9 @@
 
    when (rob_state === s_rollback && (rob_tail =/= rob_head || maybe_full))
    {
-<<<<<<< HEAD
       rob_tail     := WrapDec(rob_tail, NUM_ROB_ROWS)
       rob_tail_lsb := 0.U
-=======
-      rob_tail := WrapDec(rob_tail, num_rob_rows)
       rob_deq := true.B
->>>>>>> 611a3c95
    }
    .elsewhen (io.brinfo.mispredict)
    {
@@ -896,17 +813,13 @@
    }
    .elsewhen (io.enq_valids.asUInt =/= 0.U && !io.enq_partial_stall)
    {
-<<<<<<< HEAD
       rob_tail     := WrapInc(rob_tail, NUM_ROB_ROWS)
       rob_tail_lsb := 0.U
+      rob_enq      := true.B
    }
    .elsewhen (io.enq_valids.asUInt =/= 0.U && io.enq_partial_stall)
    {
       rob_tail_lsb := OHToUInt(io.enq_valids) + 1.U
-=======
-      rob_tail := WrapInc(rob_tail, num_rob_rows)
-      rob_enq := true.B
->>>>>>> 611a3c95
    }
 
    if (ENABLE_COMMIT_MAP_TABLE)
@@ -927,28 +840,14 @@
    // I.E. at least one entry will be empty when in a steady state of dispatching and committing a row each cycle.
    // TODO should we add an extra 'parity bit' onto the ROB pointers to simplify this logic?
 
-<<<<<<< HEAD
-   // TODO can we let the ROB fill up completely?
-   // can we track "maybe_full"?
-   // maybe full is reset on branch mispredict
-   // ALSO must handle xcpt tail/age logic if we do this!
-   // also must handle rob_pc valid logic.
-   val full = WrapInc(rob_tail, NUM_ROB_ROWS) === rob_head
-=======
    maybe_full := !rob_deq && (rob_enq || maybe_full)
->>>>>>> 611a3c95
-
-   full := rob_tail === rob_head && maybe_full
-   empty := (rob_head === rob_tail) && (rob_head_vals.asUInt === 0.U)
-
-<<<<<<< HEAD
+   full       := rob_tail === rob_head && maybe_full
+   empty      := (rob_head === rob_tail) && (rob_head_vals.asUInt === 0.U)
+
    io.curr_rob_tail_idx := rob_tail_idx
    io.curr_rob_pnr_idx  := rob_pnr_idx
-=======
-   io.empty := empty
-   io.curr_rob_tail := rob_tail
->>>>>>> 611a3c95
-   io.ready := (rob_state === s_normal) && !full
+   io.empty             := empty
+   io.ready             := (rob_state === s_normal) && !full
 
    //-----------------------------------------------
    //-----------------------------------------------
