--- conflicted
+++ resolved
@@ -33,13 +33,9 @@
   roccs.map(_.atlNode).foreach { atl => tlMasterXbar.node :=* atl }
   roccs.map(_.tlNode).foreach { tl => tlOtherMastersNode :=* tl }
 
-<<<<<<< HEAD
-   nPTWPorts += roccs.map(_.nPTWPorts).foldLeft(0)(_+_)
-//   nExtCachePorts += roccs.size
-=======
   nPTWPorts += roccs.map(_.nPTWPorts).foldLeft(0)(_+_)
-  nDCachePorts += roccs.size
->>>>>>> 577eee7f
+  // TODO: give rocc access to L1D
+  // nExtCachePorts += roccs.size
 }
 
 /**
