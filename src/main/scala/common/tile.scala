//******************************************************************************
// Copyright (c) 2017 - 2018, The Regents of the University of California (Regents).
// All Rights Reserved. See LICENSE and LICENSE.SiFive for license details.
//------------------------------------------------------------------------------
// Author: Christopher Celio
//------------------------------------------------------------------------------

package boom.common

import chisel3._

import freechips.rocketchip.config._
import freechips.rocketchip.subsystem._
import freechips.rocketchip.devices.tilelink._
import freechips.rocketchip.diplomacy._
import freechips.rocketchip.diplomaticobjectmodel.model._
import freechips.rocketchip.rocket._
import freechips.rocketchip.tilelink._
import freechips.rocketchip.interrupts._
import freechips.rocketchip.util._
import freechips.rocketchip.tile._

import boom.exu._
import boom.ifu._
import boom.lsu._

/**
 * BOOM tile parameter class used in configurations
 *
 * @param core BOOM core params
 * @param icache i$ params
 * @param dcache d$ params
 * @param btb btb params
 * @param dataScratchpadBytes ...
 * @param trace ...
 * @param hcfOnUncorrectable ...
 * @param name name of tile
 * @param hartId hardware thread id
 * @param blockerCtrlAddr ...
 * @param boundaryBuffers ...
 */
case class BoomTileParams(
    core: BoomCoreParams = BoomCoreParams(),
    icache: Option[ICacheParams] = Some(ICacheParams()),
    dcache: Option[DCacheParams] = Some(DCacheParams()),
    btb: Option[BTBParams] = Some(BTBParams()),
    dataScratchpadBytes: Int = 0,
    trace: Boolean = false,
    name: Option[String] = Some("tile"),
    hartId: Int = 0,
    beuAddr: Option[BigInt] = None,
    blockerCtrlAddr: Option[BigInt] = None,
    boundaryBuffers: Boolean = false // if synthesized with hierarchical PnR, cut feed-throughs?
    ) extends TileParams
{
  require(icache.isDefined)
  require(dcache.isDefined)
}

/**
 * BOOM tile
 *
 * @param boomParams BOOM tile params
 * @param crossing ...
 */
class BoomTile(
    val boomParams: BoomTileParams,
    crossing: ClockCrossingType)
  (implicit p: Parameters) extends BaseTile(boomParams, crossing)(p)
    with SinksExternalInterrupts
    with SourcesExternalNotifications
    //with HasLazyRoCC  // implies CanHaveSharedFPU with CanHavePTW with HasHellaCache
    with CanHaveBoomPTW
    with HasBoomHellaCache
    with HasBoomICacheFrontend
{

  val intOutwardNode = IntIdentityNode()
  val slaveNode = TLIdentityNode()
  val masterNode = TLIdentityNode()

  val dtim_adapter = tileParams.dcache.flatMap { d => d.scratch.map(s =>
    LazyModule(new ScratchpadSlavePort(AddressSet(s, d.dataScratchpadBytes-1),
                                       xBytes,
                                       tileParams.core.useAtomics && !tileParams.core.useAtomicsOnlyForIO)))
  }
  dtim_adapter.foreach(lm => connectTLSlave(lm.node, xBytes))

  val bus_error_unit = boomParams.beuAddr map { a =>
    val beu = LazyModule(new BusErrorUnit(new L1BusErrors, BusErrorUnitParams(a)))
    intOutwardNode := beu.intNode
    connectTLSlave(beu.node, xBytes)
    beu
  }

  val tile_master_blocker =
    tileParams.blockerCtrlAddr
      .map(BasicBusBlockerParams(_, xBytes, masterPortBeatBytes, deadlock = true))
      .map(bp => LazyModule(new BasicBusBlocker(bp)))

  tile_master_blocker.foreach(lm => connectTLSlave(lm.controlNode, xBytes))

  // TODO: this doesn't block other masters, e.g. RoCCs
  tlOtherMastersNode := tile_master_blocker.map { _.node := tlMasterXbar.node } getOrElse { tlMasterXbar.node }
  masterNode :=* tlOtherMastersNode
  DisableMonitors { implicit p => tlSlaveXbar.node :*= slaveNode }

  nDCachePorts += 1 /*core */ + (dtim_adapter.isDefined).toInt

  val dtimProperty = dtim_adapter.map(d => Map(
    "sifive,dtim" -> d.device.asProperty)).getOrElse(Nil)

  val itimProperty = tileParams.icache.flatMap(_.itimAddr.map(i => Map(
    "sifive,itim" -> frontend.icache.device.asProperty))).getOrElse(Nil)

  val cpuDevice = new SimpleDevice("cpu", Seq("ucb-bar,boom0", "riscv")) {
    override def parent = Some(ResourceAnchors.cpus)
    override def describe(resources: ResourceBindings): Description = {
      val Description(name, mapping) = super.describe(resources)
      Description(name, mapping ++
                        cpuProperties ++
                        nextLevelCacheProperty ++
                        tileProperties ++
                        dtimProperty ++
                        itimProperty)
    }

    override def getOMComponents(resourceBindingsMap: ResourceBindingsMap): Seq[OMComponent] = {
      val cores = getOMRocketCores(resourceBindingsMap)
      cores
    }

    def getOMICacheFromBindings(resourceBindingsMap: ResourceBindingsMap): Option[OMICache] = {
      boomParams.icache.map(i => frontend.icache.device.getOMComponents(resourceBindingsMap) match {
        case Seq() => throw new IllegalArgumentException
        case Seq(h) => h.asInstanceOf[OMICache]
        case _ => throw new IllegalArgumentException
      })
    }

    def getOMDCacheFromBindings(dCacheParams: DCacheParams, resourceBindingsMap: ResourceBindingsMap): Option[OMDCache] = {
      val omDTIM: Option[OMDCache] = dtim_adapter.map(_.device.getMemory(dCacheParams, resourceBindingsMap))
      val omDCache: Option[OMDCache] = tileParams.dcache.filterNot(_.scratch.isDefined).map(OMCaches.dcache(_, None))

      require(!(omDTIM.isDefined && omDCache.isDefined))

      omDTIM.orElse(omDCache)
    }

    def getOMRocketCores(resourceBindingsMap: ResourceBindingsMap): Seq[OMRocketCore] = {
      val coreParams = rocketCoreParams(boomParams.core)

      val omICache = getOMICacheFromBindings(resourceBindingsMap)

      val omDCache = boomParams.dcache.flatMap{ getOMDCacheFromBindings(_, resourceBindingsMap)}

      Seq(OMRocketCore(
        isa = OMISA.rocketISA(coreParams, xLen),
        mulDiv =  coreParams.mulDiv.map{ md => OMMulDiv.makeOMI(md, xLen)},
        fpu = coreParams.fpu.map{f => OMFPU(fLen = f.fLen)},
        performanceMonitor = PerformanceMonitor.permon(coreParams),
        pmp = OMPMP.pmp(coreParams),
        documentationName = "TODO",
        hartIds = Seq(hartId),
        hasVectoredInterrupts = true,
        interruptLatency = 4,
        nLocalInterrupts = coreParams.nLocalInterrupts,
        nBreakpoints = coreParams.nBreakpoints,
        branchPredictor = boomParams.btb.map(OMBTB.makeOMI),
        dcache = omDCache,
        icache = omICache
      ))
    }

    def rocketCoreParams(params: BoomCoreParams): RocketCoreParams = {
      RocketCoreParams(
        bootFreqHz = params.bootFreqHz,
        useVM = params.useVM,
        useUser = params.useUser,
        useDebug = params.useDebug,
        useAtomics = params.useAtomics,
        useAtomicsOnlyForIO = params.useAtomicsOnlyForIO,
        useCompressed = params.useCompressed,
        useSCIE = params.useSCIE,
        mulDiv = params.mulDiv,
        fpu = params.fpu,
        nLocalInterrupts = params.nLocalInterrupts,
        nPMPs = params.nPMPs,
        nBreakpoints = params.nBreakpoints,
        nPerfCounters = params.nPerfCounters,
        haveBasicCounters = params.haveBasicCounters,
        misaWritable = params.misaWritable,
        haveCFlush = params.haveCFlush,
        nL2TLBEntries = params.nL2TLBEntries,
        mtvecInit = params.mtvecInit,
        mtvecWritable = params.mtvecWritable
      )
    }
  }

  ResourceBinding {
    Resource(cpuDevice, "reg").bind(ResourceAddress(hartId))
  }

  override lazy val module = new BoomTileModuleImp(this)

  override def makeMasterBoundaryBuffers(implicit p: Parameters) = {
    if (!boomParams.boundaryBuffers) super.makeMasterBoundaryBuffers
    else TLBuffer(BufferParams.none, BufferParams.flow, BufferParams.none, BufferParams.flow, BufferParams(1))
  }

  override def makeSlaveBoundaryBuffers(implicit p: Parameters) = {
    if (!boomParams.boundaryBuffers) super.makeSlaveBoundaryBuffers
    else TLBuffer(BufferParams.flow, BufferParams.none, BufferParams.none, BufferParams.none, BufferParams.none)
  }
}

/**
 * BOOM tile implicit
 *
 * @param outer top level BOOM tile
 */
class BoomTileModuleImp(outer: BoomTile) extends BaseTileModuleImp(outer)
    //with HasFpuOpt
    //with HasLazyRoCCModule
    with CanHaveBoomPTWModule
    with HasBoomHellaCacheModule
    with HasBoomICacheFrontendModule
{
  Annotated.params(this, outer.boomParams)

  val core = Module(new BoomCore()(outer.p, outer.dcache.module.edge))

  // Observe the Tilelink Channel C traffic leaving the L1D (writeback/releases).
  val tl_c = outer.dCacheTap.out(0)._1.c
  core.io.release.valid := tl_c.fire()
  core.io.release.bits.address := tl_c.bits.address

  // Report unrecoverable error conditions; for now the only cause is cache ECC errors
  outer.reportHalt(List(outer.frontend.module.io.errors, outer.dcache.module.io.errors))

  // Report when the tile has ceased to retire instructions; for now the only cause is clock gating
  //outer.reportCease(outer.boomParams.core.clockGate.option(
  //  !outer.dcache.module.io.cpu.clock_enabled &&
  //  !outer.frontend.module.io.cpu.clock_enabled &&
  //  !ptw.io.dpath.clock_enabled &&
  //  core.io.cease)) // clock-gating is not supported

  outer.reportWFI(None) // TODO: actually report this?

  outer.decodeCoreInterrupts(core.io.interrupts) // Decode the interrupt vector

  outer.bus_error_unit.foreach { beu =>
    core.io.interrupts.buserror.get := beu.module.io.interrupt
    beu.module.io.errors.dcache := outer.dcache.module.io.errors
    beu.module.io.errors.icache := outer.frontend.module.io.errors
  }

  // Pass through various external constants and reports
  outer.traceSourceNode.bundle <> core.io.trace
  core.io.hartid := constants.hartid
  outer.dcache.module.io.hartid := constants.hartid
  outer.frontend.module.io.hartid := constants.hartid
  outer.frontend.module.io.reset_vector := constants.reset_vector

  // Connect the core pipeline to other intra-tile modules
  outer.frontend.module.io.cpu <> core.io.ifu
  dcachePorts += core.io.dmem // TODO outer.dcachePorts += () => module.core.io.dmem ??
  //fpuOpt foreach { fpu => core.io.fpu <> fpu.io } RocketFpu - not needed in boom
  core.io.ptw := DontCare
  if (usingPTW)
  {
    core.io.ptw <> ptw.get.io.dpath
  }
  core.io.rocc := DontCare
  core.io.fpu := DontCare
  core.io.reset_vector := DontCare
<<<<<<< HEAD

  // Connect the coprocessor interface
  //if (outer.roccs.size > 0) {
  //  cmdRouter.get.io.in <> core.io.rocc.cmd
  //  outer.roccs.foreach(_.module.io.exception := core.io.rocc.exception)
  //  core.io.rocc.resp <> respArb.get.io.out
  //  core.io.rocc.busy <> (cmdRouter.get.io.busy || outer.roccs.map(_.module.io.busy).reduce(_ || _))
  //  core.io.rocc.interrupt := outer.roccs.map(_.module.io.interrupt).reduce(_ || _)
  //} // rocc is not supported

  outer.dtim_adapter.foreach { lm => dcachePorts += lm.module.io.dmem }
=======
  //roccCore.cmd <> core.io.rocc.cmd
  //roccCore.exception := core.io.rocc.exception
  //core.io.rocc.resp <> roccCore.resp
  //core.io.rocc.busy := roccCore.busy
  //core.io.rocc.interrupt := roccCore.interrupt

  when(!uncorrectable)
  {
    uncorrectable :=
    List(outer.frontend.module.io.errors, outer.dcache.module.io.errors)
      .flatMap { e => e.uncorrectable.map(_.valid) }
      .reduceOption(_||_)
      .getOrElse(false.B)
  }
>>>>>>> 0f7e6889

  // TODO eliminate this redundancy
  val h = dcachePorts.size
  val c = core.dcacheArbPorts
  val o = outer.nDCachePorts
  require(h == c, s"port list size was $h, core expected $c")
  require(h == o, s"port list size was $h, outer counted $o")
  // TODO figure out how to move the below into their respective mix-ins
  dcacheArb.io.requestor <> dcachePorts
  ptwPorts += core.io.ptw_tlb
  core.io.ptw_tlb := DontCare
  if (usingPTW)
  {
    ptw.get.io.requestor <> ptwPorts
  }
  val frontendStr = outer.frontend.module.toString
  ElaborationArtefacts.add(
    """core.config""",
    frontendStr + core.toString + "\n"
  )
  print(outer.frontend.module.toString + core.toString + "\n")
}<|MERGE_RESOLUTION|>--- conflicted
+++ resolved
@@ -275,7 +275,6 @@
   core.io.rocc := DontCare
   core.io.fpu := DontCare
   core.io.reset_vector := DontCare
-<<<<<<< HEAD
 
   // Connect the coprocessor interface
   //if (outer.roccs.size > 0) {
@@ -287,22 +286,6 @@
   //} // rocc is not supported
 
   outer.dtim_adapter.foreach { lm => dcachePorts += lm.module.io.dmem }
-=======
-  //roccCore.cmd <> core.io.rocc.cmd
-  //roccCore.exception := core.io.rocc.exception
-  //core.io.rocc.resp <> roccCore.resp
-  //core.io.rocc.busy := roccCore.busy
-  //core.io.rocc.interrupt := roccCore.interrupt
-
-  when(!uncorrectable)
-  {
-    uncorrectable :=
-    List(outer.frontend.module.io.errors, outer.dcache.module.io.errors)
-      .flatMap { e => e.uncorrectable.map(_.valid) }
-      .reduceOption(_||_)
-      .getOrElse(false.B)
-  }
->>>>>>> 0f7e6889
 
   // TODO eliminate this redundancy
   val h = dcachePorts.size
