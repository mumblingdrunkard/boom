//******************************************************************************
// Copyright (c) 2015 - 2018, The Regents of the University of California (Regents).
// All Rights Reserved. See LICENSE and LICENSE.SiFive for license details.
//------------------------------------------------------------------------------
// Author: Christopher Celio
//------------------------------------------------------------------------------

//------------------------------------------------------------------------------
//------------------------------------------------------------------------------
// MicroOp
//------------------------------------------------------------------------------
//------------------------------------------------------------------------------

package boom.common

import chisel3._
import chisel3.util._

import freechips.rocketchip.config.Parameters

import boom.bpu.BranchPredInfo
import boom.exu.FUConstants

/**
 * Extension to BoomBundle to add a MicroOp
 */
abstract trait HasBoomUOP extends BoomBundle
{
  val uop = new MicroOp()
}

/**
 * MicroOp passing through the pipeline
 */
class MicroOp(implicit p: Parameters) extends BoomBundle
  with freechips.rocketchip.rocket.constants.MemoryOpConstants
  with freechips.rocketchip.rocket.constants.ScalarOpConstants
{
<<<<<<< HEAD
   val uopc             = UInt(UOPC_SZ.W)       // micro-op code
   val debug_inst       = UInt(32.W)
   val is_rvc           = Bool()
   val pc               = UInt(coreMaxAddrBits.W) // TODO remove -- use FTQ to get PC. Change to debug_pc.
   val iq_type          = UInt(IQT_SZ.W)        // which issue unit do we use?
   val fu_code          = UInt(FUConstants.FUC_SZ.W) // which functional unit do we use?
   val ctrl             = new CtrlSignals

   // What is the next state of this uop in the issue window? useful
   // for the compacting queue.
   val iw_state         = UInt(2.W)
   // Has operand 1 or 2 been waken speculatively by a load?
   // Only integer operands are speculaively woken up,
   // so we can ignore p3.
   val iw_p1_poisoned   = Bool()
   val iw_p2_poisoned   = Bool()

   val allocate_brtag   = Bool()                      // does this allocate a branch tag? (is branch or JR but not JAL)
   val is_br_or_jmp     = Bool()                      // is this micro-op a (branch or jump) vs a regular PC+4 inst?
   val is_jump          = Bool()                      // is this a jump? (jal or jalr)
   val is_jal           = Bool()                      // is this a JAL (doesn't include JR)? used for branch unit
   val is_ret           = Bool()                      // is jalr with rd=x0, rs1=x1? (i.e., a return)
   val is_call          = Bool()                      //
   val br_mask          = UInt(MAX_BR_COUNT.W)  // which branches are we being speculated under?
   val br_tag           = UInt(BR_TAG_SZ.W)

   val br_prediction    = new BranchPredInfo


   // stat tracking of committed instructions
   val stat_brjmp_mispredicted = Bool()                 // number of mispredicted branches/jmps
   val stat_btb_made_pred      = Bool()                 // the BTB made a prediction (even if BPD overrided it)
   val stat_btb_mispredicted   = Bool()                 //
   val stat_bpd_made_pred      = Bool()                 // the BPD made the prediction
   val stat_bpd_mispredicted   = Bool()                 // denominator: all committed branches

   // Index into FTQ to figure out our fetch PC.
   val ftq_idx          = UInt(log2Ceil(ftqSz).W)
   // This inst straddles two fetch packets
   val edge_inst        = Bool()
   // Low-order bits of our own PC. Combine with ftq[ftq_idx] to get PC.
   // Aligned to a cache-line size, as that is the greater fetch granularity.
   val pc_lob           = UInt(log2Ceil(icBlockBytes).W)

   val imm_packed       = UInt(LONGEST_IMM_SZ.W) // densely pack the imm in decode...
                                               // then translate and sign-extend in execute
   val csr_addr         = UInt(CSR_ADDR_SZ.W)    // only used for critical path reasons in Exe
   val rob_idx          = UInt(robAddrSz.W)
   val ldq_idx          = UInt(LDQ_ADDR_SZ.W)
   val stq_idx          = UInt(STQ_ADDR_SZ.W)
   val rxq_idx          = UInt(log2Ceil(NUM_RXQ_ENTRIES).W)
   val pdst             = UInt(PREG_SZ.W)
   val pop1             = UInt(PREG_SZ.W)
   val pop2             = UInt(PREG_SZ.W)
   val pop3             = UInt(PREG_SZ.W)

   val prs1_busy        = Bool()
   val prs2_busy        = Bool()
   val prs3_busy        = Bool()
   val stale_pdst       = UInt(PREG_SZ.W)
   val exception        = Bool()
   val exc_cause        = UInt(xLen.W)          // TODO compress this down, xlen is insanity
   val bypassable       = Bool()                      // can we bypass ALU results? (doesn't include loads, csr, etc...)
   val mem_cmd          = UInt(M_SZ.W)          // sync primitives/cache flushes
   val mem_size         = UInt(2.W)
   val mem_signed       = Bool()
   val is_fence         = Bool()
   val is_fencei        = Bool()

   val is_amo           = Bool()
   val uses_ldq         = Bool()
   val uses_stq         = Bool()                      // anything that goes into the STQ, including fences and AMOs
   val is_sys_pc2epc    = Bool()                      // Is a ECall or Breakpoint -- both set EPC to PC.
   val is_unique        = Bool()                      // only allow this instruction in the pipeline, wait for STQ to
                                                      // drain, clear fetcha fter it (tell ROB to un-ready until empty)
   val flush_on_commit  = Bool()                      // some instructions need to flush the pipeline behind them

   // logical specifiers (only used in Decode->Rename), except rollback (ldst)
   val ldst             = UInt(LREG_SZ.W)
   val lrs1             = UInt(LREG_SZ.W)
   val lrs2             = UInt(LREG_SZ.W)
   val lrs3             = UInt(LREG_SZ.W)
   val ldst_val         = Bool()              // is there a destination? invalid for stores, rd==x0, etc.
   val dst_rtype        = UInt(2.W)
   val lrs1_rtype       = UInt(2.W)
   val lrs2_rtype       = UInt(2.W)
   val frs3_en          = Bool()

   // floating point information
   val fp_val           = Bool()             // is a floating-point instruction (F- or D-extension)?
                                             // If it's non-ld/st it will write back exception bits to the fcsr.
   val fp_single        = Bool()             // single-precision floating point instruction (F-extension)

   // exception information
   val xcpt_pf_if       = Bool()             // I-TLB page fault.
   val xcpt_ae_if       = Bool()             // I$ access exception.
   val replay_if        = Bool()             // I$ wants us to replay our ifetch request
   val xcpt_ma_if       = Bool()             // Misaligned fetch (jal/brjumping to misaligned addr).

   // purely debug information
   val debug_wdata      = UInt(xLen.W)
   val debug_events     = new DebugStageEvents


   // Is it possible for this uop to misspeculate, preventing the commit of subsequent uops?
   def unsafe           = uses_ldq || (uses_stq && !is_fence) || (is_br_or_jmp && !is_jal)

   def fu_code_is(_fu: UInt) = (fu_code & _fu) =/= 0.U
=======
  val uopc             = UInt(UOPC_SZ.W)       // micro-op code
  val debug_inst       = UInt(32.W)
  val is_rvc           = Bool()
  val pc               = UInt(coreMaxAddrBits.W) // TODO remove -- use FTQ to get PC. Change to debug_pc.
  val iq_type          = UInt(IQT_SZ.W)        // which issue unit do we use?
  val fu_code          = UInt(FUConstants.FUC_SZ.W) // which functional unit do we use?
  val ctrl             = new CtrlSignals

  // What is the next state of this uop in the issue window? useful
  // for the compacting queue.
  val iw_state         = UInt(2.W)
  // Has operand 1 or 2 been waken speculatively by a load?
  // Only integer operands are speculaively woken up,
  // so we can ignore p3.
  val iw_p1_poisoned   = Bool()
  val iw_p2_poisoned   = Bool()

  val allocate_brtag   = Bool()                      // does this allocate a branch tag? (is branch or JR but not JAL)
  val is_br_or_jmp     = Bool()                      // is this micro-op a (branch or jump) vs a regular PC+4 inst?
  val is_jump          = Bool()                      // is this a jump? (jal or jalr)
  val is_jal           = Bool()                      // is this a JAL (doesn't include JR)? used for branch unit
  val is_ret           = Bool()                      // is jalr with rd=x0, rs1=x1? (i.e., a return)
  val is_call          = Bool()                      //
  val br_mask          = UInt(maxBrCount.W)  // which branches are we being speculated under?
  val br_tag           = UInt(brTagSz.W)

  val br_prediction    = new BranchPredInfo


  // stat tracking of committed instructions
  val stat_brjmp_mispredicted = Bool()                 // number of mispredicted branches/jmps
  val stat_btb_made_pred      = Bool()                 // the BTB made a prediction (even if BPD overrided it)
  val stat_btb_mispredicted   = Bool()                 //
  val stat_bpd_made_pred      = Bool()                 // the BPD made the prediction
  val stat_bpd_mispredicted   = Bool()                 // denominator: all committed branches

  // Index into FTQ to figure out our fetch PC.
  val ftq_idx          = UInt(log2Ceil(ftqSz).W)
  // This inst straddles two fetch packets
  val edge_inst        = Bool()
  // Low-order bits of our own PC. Combine with ftq[ftq_idx] to get PC.
  // Aligned to a cache-line size, as that is the greater fetch granularity.
  val pc_lob           = UInt(log2Ceil(icBlockBytes).W)

  val imm_packed       = UInt(LONGEST_IMM_SZ.W) // densely pack the imm in decode...
                                              // then translate and sign-extend in execute
  val csr_addr         = UInt(CSR_ADDR_SZ.W)    // only used for critical path reasons in Exe
  val rob_idx          = UInt(robAddrSz.W)
  val ldq_idx          = UInt(ldqAddrSz.W)
  val stq_idx          = UInt(stqAddrSz.W)
  val rxq_idx          = UInt(log2Ceil(numRxqEntries).W)
  val pdst             = UInt(maxPregSz.W)
  val prs1             = UInt(maxPregSz.W)
  val prs2             = UInt(maxPregSz.W)
  val prs3             = UInt(maxPregSz.W)

  val prs1_busy        = Bool()
  val prs2_busy        = Bool()
  val prs3_busy        = Bool()
  val stale_pdst       = UInt(maxPregSz.W)
  val exception        = Bool()
  val exc_cause        = UInt(xLen.W)          // TODO compress this down, xlen is insanity
  val bypassable       = Bool()                      // can we bypass ALU results? (doesn't include loads, csr, etc...)
  val mem_cmd          = UInt(M_SZ.W)          // sync primitives/cache flushes
  val mem_size         = UInt(2.W)
  val mem_signed       = Bool()
  val is_fence         = Bool()
  val is_fencei        = Bool()
  val is_store         = Bool()                      // anything that goes into the STQ, including fences and AMOs
  val is_amo           = Bool()
  val is_load          = Bool()
  val is_sys_pc2epc    = Bool()                      // Is a ECall or Breakpoint -- both set EPC to PC.
  val is_unique        = Bool()                      // only allow this instruction in the pipeline, wait for STQ to
                                                     // drain, clear fetcha fter it (tell ROB to un-ready until empty)
  val flush_on_commit  = Bool()                      // some instructions need to flush the pipeline behind them

  // logical specifiers (only used in Decode->Rename), except rollback (ldst)
  val ldst             = UInt(lregSz.W)
  val lrs1             = UInt(lregSz.W)
  val lrs2             = UInt(lregSz.W)
  val lrs3             = UInt(lregSz.W)
  val ldst_val         = Bool()              // is there a destination? invalid for stores, rd==x0, etc.
  val dst_rtype        = UInt(2.W)
  val lrs1_rtype       = UInt(2.W)
  val lrs2_rtype       = UInt(2.W)
  val frs3_en          = Bool()

  // floating point information
  val fp_val           = Bool()             // is a floating-point instruction (F- or D-extension)?
                                            // If it's non-ld/st it will write back exception bits to the fcsr.
  val fp_single        = Bool()             // single-precision floating point instruction (F-extension)

  // exception information
  val xcpt_pf_if       = Bool()             // I-TLB page fault.
  val xcpt_ae_if       = Bool()             // I$ access exception.
  val replay_if        = Bool()             // I$ wants us to replay our ifetch request
  val xcpt_ma_if       = Bool()             // Misaligned fetch (jal/brjumping to misaligned addr).

  // purely debug information
  val debug_wdata      = UInt(xLen.W)
  val debug_events     = new DebugStageEvents


  // Is it possible for this uop to misspeculate, preventing the commit of subsequent uops?
  def unsafe           = is_load || is_store && !is_fence || is_br_or_jmp && !is_jal

  def fu_code_is(_fu: UInt) = (fu_code & _fu) =/= 0.U
>>>>>>> 577eee7f
}

/**
 * Control signals within a MicroOp
 *
 * NOTE: I can't promise these signals get killed/cleared on a mispredict,
 * so I should listen to the corresponding valid bit
 * For example, on a bypassing, we listen to rf_wen to see if bypass is valid,
 * but we "could" be bypassing to a branch which kills us (a false positive combinational loop),
 * so we have to keep the rf_wen enabled, and not dependent on a branch kill signal
 *
 * TODO REFACTOR this, as this should no longer be true, as bypass occurs in stage before branch resolution
 */
class CtrlSignals extends Bundle()
{
  val br_type     = UInt(BR_N.getWidth.W)
  val op1_sel     = UInt(OP1_X.getWidth.W)
  val op2_sel     = UInt(OP2_X.getWidth.W)
  val imm_sel     = UInt(IS_X.getWidth.W)
  val op_fcn      = UInt(freechips.rocketchip.rocket.ALU.SZ_ALU_FN.W)
  val fcn_dw      = Bool()
  val rf_wen      = Bool()
  val csr_cmd     = UInt(freechips.rocketchip.rocket.CSR.SZ.W)
  val is_load     = Bool()   // will invoke TLB address lookup
  val is_sta      = Bool()   // will invoke TLB address lookup
  val is_std      = Bool()
}

/**
 * Debug stage events for Fetch stage
 */
class DebugStageEvents extends Bundle()
{
  // Track the sequence number of each instruction fetched.
  val fetch_seq        = UInt(32.W)
}

/**
 * Object to get type of control flow instruction
 */
object CfiType
{
  def SZ = 3
  def apply() = UInt(SZ.W)
  def none = 0.U
  def branch = 1.U
  def jal = 2.U
  def jalr = 3.U
}

/**
 * MicroOp with data
 *
 * @param data_sz size of data to put with MicroOp
 */
class MicroOpWithData(val data_sz: Int)(implicit p: Parameters) extends BoomBundle
  with HasBoomUOP
{
  val data = UInt(data_sz.W)
}<|MERGE_RESOLUTION|>--- conflicted
+++ resolved
@@ -36,116 +36,6 @@
   with freechips.rocketchip.rocket.constants.MemoryOpConstants
   with freechips.rocketchip.rocket.constants.ScalarOpConstants
 {
-<<<<<<< HEAD
-   val uopc             = UInt(UOPC_SZ.W)       // micro-op code
-   val debug_inst       = UInt(32.W)
-   val is_rvc           = Bool()
-   val pc               = UInt(coreMaxAddrBits.W) // TODO remove -- use FTQ to get PC. Change to debug_pc.
-   val iq_type          = UInt(IQT_SZ.W)        // which issue unit do we use?
-   val fu_code          = UInt(FUConstants.FUC_SZ.W) // which functional unit do we use?
-   val ctrl             = new CtrlSignals
-
-   // What is the next state of this uop in the issue window? useful
-   // for the compacting queue.
-   val iw_state         = UInt(2.W)
-   // Has operand 1 or 2 been waken speculatively by a load?
-   // Only integer operands are speculaively woken up,
-   // so we can ignore p3.
-   val iw_p1_poisoned   = Bool()
-   val iw_p2_poisoned   = Bool()
-
-   val allocate_brtag   = Bool()                      // does this allocate a branch tag? (is branch or JR but not JAL)
-   val is_br_or_jmp     = Bool()                      // is this micro-op a (branch or jump) vs a regular PC+4 inst?
-   val is_jump          = Bool()                      // is this a jump? (jal or jalr)
-   val is_jal           = Bool()                      // is this a JAL (doesn't include JR)? used for branch unit
-   val is_ret           = Bool()                      // is jalr with rd=x0, rs1=x1? (i.e., a return)
-   val is_call          = Bool()                      //
-   val br_mask          = UInt(MAX_BR_COUNT.W)  // which branches are we being speculated under?
-   val br_tag           = UInt(BR_TAG_SZ.W)
-
-   val br_prediction    = new BranchPredInfo
-
-
-   // stat tracking of committed instructions
-   val stat_brjmp_mispredicted = Bool()                 // number of mispredicted branches/jmps
-   val stat_btb_made_pred      = Bool()                 // the BTB made a prediction (even if BPD overrided it)
-   val stat_btb_mispredicted   = Bool()                 //
-   val stat_bpd_made_pred      = Bool()                 // the BPD made the prediction
-   val stat_bpd_mispredicted   = Bool()                 // denominator: all committed branches
-
-   // Index into FTQ to figure out our fetch PC.
-   val ftq_idx          = UInt(log2Ceil(ftqSz).W)
-   // This inst straddles two fetch packets
-   val edge_inst        = Bool()
-   // Low-order bits of our own PC. Combine with ftq[ftq_idx] to get PC.
-   // Aligned to a cache-line size, as that is the greater fetch granularity.
-   val pc_lob           = UInt(log2Ceil(icBlockBytes).W)
-
-   val imm_packed       = UInt(LONGEST_IMM_SZ.W) // densely pack the imm in decode...
-                                               // then translate and sign-extend in execute
-   val csr_addr         = UInt(CSR_ADDR_SZ.W)    // only used for critical path reasons in Exe
-   val rob_idx          = UInt(robAddrSz.W)
-   val ldq_idx          = UInt(LDQ_ADDR_SZ.W)
-   val stq_idx          = UInt(STQ_ADDR_SZ.W)
-   val rxq_idx          = UInt(log2Ceil(NUM_RXQ_ENTRIES).W)
-   val pdst             = UInt(PREG_SZ.W)
-   val pop1             = UInt(PREG_SZ.W)
-   val pop2             = UInt(PREG_SZ.W)
-   val pop3             = UInt(PREG_SZ.W)
-
-   val prs1_busy        = Bool()
-   val prs2_busy        = Bool()
-   val prs3_busy        = Bool()
-   val stale_pdst       = UInt(PREG_SZ.W)
-   val exception        = Bool()
-   val exc_cause        = UInt(xLen.W)          // TODO compress this down, xlen is insanity
-   val bypassable       = Bool()                      // can we bypass ALU results? (doesn't include loads, csr, etc...)
-   val mem_cmd          = UInt(M_SZ.W)          // sync primitives/cache flushes
-   val mem_size         = UInt(2.W)
-   val mem_signed       = Bool()
-   val is_fence         = Bool()
-   val is_fencei        = Bool()
-
-   val is_amo           = Bool()
-   val uses_ldq         = Bool()
-   val uses_stq         = Bool()                      // anything that goes into the STQ, including fences and AMOs
-   val is_sys_pc2epc    = Bool()                      // Is a ECall or Breakpoint -- both set EPC to PC.
-   val is_unique        = Bool()                      // only allow this instruction in the pipeline, wait for STQ to
-                                                      // drain, clear fetcha fter it (tell ROB to un-ready until empty)
-   val flush_on_commit  = Bool()                      // some instructions need to flush the pipeline behind them
-
-   // logical specifiers (only used in Decode->Rename), except rollback (ldst)
-   val ldst             = UInt(LREG_SZ.W)
-   val lrs1             = UInt(LREG_SZ.W)
-   val lrs2             = UInt(LREG_SZ.W)
-   val lrs3             = UInt(LREG_SZ.W)
-   val ldst_val         = Bool()              // is there a destination? invalid for stores, rd==x0, etc.
-   val dst_rtype        = UInt(2.W)
-   val lrs1_rtype       = UInt(2.W)
-   val lrs2_rtype       = UInt(2.W)
-   val frs3_en          = Bool()
-
-   // floating point information
-   val fp_val           = Bool()             // is a floating-point instruction (F- or D-extension)?
-                                             // If it's non-ld/st it will write back exception bits to the fcsr.
-   val fp_single        = Bool()             // single-precision floating point instruction (F-extension)
-
-   // exception information
-   val xcpt_pf_if       = Bool()             // I-TLB page fault.
-   val xcpt_ae_if       = Bool()             // I$ access exception.
-   val replay_if        = Bool()             // I$ wants us to replay our ifetch request
-   val xcpt_ma_if       = Bool()             // Misaligned fetch (jal/brjumping to misaligned addr).
-
-   // purely debug information
-   val debug_wdata      = UInt(xLen.W)
-   val debug_events     = new DebugStageEvents
-
-
-   // Is it possible for this uop to misspeculate, preventing the commit of subsequent uops?
-   def unsafe           = uses_ldq || (uses_stq && !is_fence) || (is_br_or_jmp && !is_jal)
-
-   def fu_code_is(_fu: UInt) = (fu_code & _fu) =/= 0.U
-=======
   val uopc             = UInt(UOPC_SZ.W)       // micro-op code
   val debug_inst       = UInt(32.W)
   val is_rvc           = Bool()
@@ -214,9 +104,9 @@
   val mem_signed       = Bool()
   val is_fence         = Bool()
   val is_fencei        = Bool()
-  val is_store         = Bool()                      // anything that goes into the STQ, including fences and AMOs
   val is_amo           = Bool()
-  val is_load          = Bool()
+  val uses_ldq         = Bool()
+  val uses_stq         = Bool()
   val is_sys_pc2epc    = Bool()                      // Is a ECall or Breakpoint -- both set EPC to PC.
   val is_unique        = Bool()                      // only allow this instruction in the pipeline, wait for STQ to
                                                      // drain, clear fetcha fter it (tell ROB to un-ready until empty)
@@ -250,10 +140,9 @@
 
 
   // Is it possible for this uop to misspeculate, preventing the commit of subsequent uops?
-  def unsafe           = is_load || is_store && !is_fence || is_br_or_jmp && !is_jal
+  def unsafe           = uses_ldq || (uses_stq && !is_fence) || (is_br_or_jmp && !is_jal)
 
   def fu_code_is(_fu: UInt) = (fu_code & _fu) =/= 0.U
->>>>>>> 577eee7f
 }
 
 /**
